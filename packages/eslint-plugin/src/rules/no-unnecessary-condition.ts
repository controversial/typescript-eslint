--- conflicted
+++ resolved
@@ -254,12 +254,7 @@
     }
 
     function checkNodeForNullish(node: TSESTree.Expression): void {
-<<<<<<< HEAD
       const type = getConstrainedTypeAtLocation(services, node);
-      // Conditional is always necessary if it involves `any` or `unknown`
-      if (isTypeAnyType(type) || isTypeUnknownType(type)) {
-=======
-      const type = getNodeType(node);
 
       // Conditional is always necessary if it involves `any`, `unknown` or a naked type parameter
       if (
@@ -268,7 +263,6 @@
           ts.TypeFlags.Any | ts.TypeFlags.Unknown | ts.TypeFlags.TypeParameter,
         )
       ) {
->>>>>>> f1a0d78d
         return;
       }
 
