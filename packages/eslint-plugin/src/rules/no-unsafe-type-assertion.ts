--- conflicted
+++ resolved
@@ -23,13 +23,9 @@
       unsafeOfAnyTypeAssertion:
         'Unsafe assertion from {{type}} detected: consider using type guards or a safer assertion.',
       unsafeToAnyTypeAssertion:
-<<<<<<< HEAD
-        'Unsafe cast to {{type}} detected: consider using a more specific type to ensure safety.',
+        'Unsafe assertion to {{type}} detected: consider using a more specific type to ensure safety.',
       unsafeToUnconstrainedTypeAssertion:
         "Unsafe type assertion: '{{type}}' could be instantiated with an arbitrary type which could be unrelated to the original type.",
-=======
-        'Unsafe assertion to {{type}} detected: consider using a more specific type to ensure safety.',
->>>>>>> b2ce1584
       unsafeTypeAssertion:
         "Unsafe type assertion: type '{{type}}' is more narrow than the original type.",
       unsafeTypeAssertionAssignableToConstraint:
