import type { ScopeVariable } from '@typescript-eslint/scope-manager';
import {
  DefinitionType,
  PatternVisitor,
} from '@typescript-eslint/scope-manager';
import type { TSESTree } from '@typescript-eslint/utils';
import { AST_NODE_TYPES, TSESLint } from '@typescript-eslint/utils';

import {
  collectVariables,
  createRule,
  getNameLocationInGlobalDirectiveComment,
  isDefinitionFile,
  isFunction,
  nullThrows,
  NullThrowsReasons,
} from '../util';
import { referenceContainsTypeQuery } from '../util/referenceContainsTypeQuery';

export type MessageIds = 'unusedVar' | 'usedIgnoredVar' | 'usedOnlyAsType';
export type Options = [
  | 'all'
  | 'local'
  | {
      vars?: 'all' | 'local';
      varsIgnorePattern?: string;
      args?: 'after-used' | 'all' | 'none';
      ignoreRestSiblings?: boolean;
      argsIgnorePattern?: string;
      caughtErrors?: 'all' | 'none';
      caughtErrorsIgnorePattern?: string;
      destructuredArrayIgnorePattern?: string;
      ignoreClassWithStaticInitBlock?: boolean;
      reportUsedIgnorePattern?: boolean;
    },
];

interface TranslatedOptions {
  vars: 'all' | 'local';
  varsIgnorePattern?: RegExp;
  args: 'after-used' | 'all' | 'none';
  ignoreRestSiblings: boolean;
  argsIgnorePattern?: RegExp;
  caughtErrors: 'all' | 'none';
  caughtErrorsIgnorePattern?: RegExp;
  destructuredArrayIgnorePattern?: RegExp;
  ignoreClassWithStaticInitBlock: boolean;
  reportUsedIgnorePattern: boolean;
}

type VariableType =
  | 'array-destructure'
  | 'catch-clause'
  | 'parameter'
  | 'variable';

export default createRule<Options, MessageIds>({
  name: 'no-unused-vars',
  meta: {
    type: 'problem',
    docs: {
      description: 'Disallow unused variables',
      recommended: 'recommended',
      extendsBaseRule: true,
    },
    schema: [
      {
        oneOf: [
          {
            type: 'string',
            enum: ['all', 'local'],
          },
          {
            type: 'object',
            properties: {
              vars: {
                type: 'string',
                enum: ['all', 'local'],
              },
              varsIgnorePattern: {
                type: 'string',
              },
              args: {
                type: 'string',
                enum: ['all', 'after-used', 'none'],
              },
              ignoreRestSiblings: {
                type: 'boolean',
              },
              argsIgnorePattern: {
                type: 'string',
              },
              caughtErrors: {
                type: 'string',
                enum: ['all', 'none'],
              },
              caughtErrorsIgnorePattern: {
                type: 'string',
              },
              destructuredArrayIgnorePattern: {
                type: 'string',
              },
              ignoreClassWithStaticInitBlock: {
                type: 'boolean',
              },
              reportUsedIgnorePattern: {
                type: 'boolean',
              },
            },
            additionalProperties: false,
          },
        ],
      },
    ],
    messages: {
      unusedVar: "'{{varName}}' is {{action}} but never used{{additional}}.",
      usedIgnoredVar:
        "'{{varName}}' is marked as ignored but is used{{additional}}.",
      usedOnlyAsType:
        "'{{varName}}' is {{action}} but only used as a type{{additional}}.",
    },
  },
  defaultOptions: [{}],
  create(context, [firstOption]) {
    const MODULE_DECL_CACHE = new Map<TSESTree.TSModuleDeclaration, boolean>();

    const options = ((): TranslatedOptions => {
      const options: TranslatedOptions = {
        vars: 'all',
        args: 'after-used',
        ignoreRestSiblings: false,
        caughtErrors: 'all',
        ignoreClassWithStaticInitBlock: false,
        reportUsedIgnorePattern: false,
      };

      if (typeof firstOption === 'string') {
        options.vars = firstOption;
      } else {
        options.vars = firstOption.vars ?? options.vars;
        options.args = firstOption.args ?? options.args;
        options.ignoreRestSiblings =
          firstOption.ignoreRestSiblings ?? options.ignoreRestSiblings;
        options.caughtErrors = firstOption.caughtErrors ?? options.caughtErrors;
        options.ignoreClassWithStaticInitBlock =
          firstOption.ignoreClassWithStaticInitBlock ??
          options.ignoreClassWithStaticInitBlock;
        options.reportUsedIgnorePattern =
          firstOption.reportUsedIgnorePattern ??
          options.reportUsedIgnorePattern;

        if (firstOption.varsIgnorePattern) {
          options.varsIgnorePattern = new RegExp(
            firstOption.varsIgnorePattern,
            'u',
          );
        }

        if (firstOption.argsIgnorePattern) {
          options.argsIgnorePattern = new RegExp(
            firstOption.argsIgnorePattern,
            'u',
          );
        }

        if (firstOption.caughtErrorsIgnorePattern) {
          options.caughtErrorsIgnorePattern = new RegExp(
            firstOption.caughtErrorsIgnorePattern,
            'u',
          );
        }

        if (firstOption.destructuredArrayIgnorePattern) {
          options.destructuredArrayIgnorePattern = new RegExp(
            firstOption.destructuredArrayIgnorePattern,
            'u',
          );
        }
      }

      return options;
    })();

    /**
     * Gets a given variable's description and configured ignore pattern
     * based on the provided variableType
     * @param variableType a simple name for the types of variables that this rule supports
     * @returns the given variable's description and
     * ignore pattern
     */
    function getVariableDescription(variableType: VariableType): {
      pattern: string | undefined;
      variableDescription: string;
    } {
      switch (variableType) {
        case 'array-destructure':
          return {
            pattern: options.destructuredArrayIgnorePattern?.toString(),
            variableDescription: 'elements of array destructuring',
          };

        case 'catch-clause':
          return {
            pattern: options.caughtErrorsIgnorePattern?.toString(),
            variableDescription: 'args',
          };

        case 'parameter':
          return {
            pattern: options.argsIgnorePattern?.toString(),
            variableDescription: 'args',
          };

        case 'variable':
          return {
            pattern: options.varsIgnorePattern?.toString(),
            variableDescription: 'vars',
          };
      }
    }

    /**
     * Generates the message data about the variable being defined and unused,
     * including the ignore pattern if configured.
     * @param unusedVar eslint-scope variable object.
     * @returns The message data to be used with this unused variable.
     */
    function getDefinedMessageData(
      unusedVar: ScopeVariable,
    ): Record<string, unknown> {
      const def = unusedVar.defs.at(0)?.type;
      let additionalMessageData = '';

      if (def) {
        const { variableDescription, pattern } = (() => {
          switch (def) {
            case DefinitionType.CatchClause:
              if (options.caughtErrorsIgnorePattern) {
                return getVariableDescription('catch-clause');
              }
              break;

            case DefinitionType.Parameter:
              if (options.argsIgnorePattern) {
                return getVariableDescription('parameter');
              }
              break;

            default:
              if (options.varsIgnorePattern) {
                return getVariableDescription('variable');
              }
              break;
          }

          return { pattern: undefined, variableDescription: undefined };
        })();

        if (pattern && variableDescription) {
          additionalMessageData = `. Allowed unused ${variableDescription} must match ${pattern}`;
        }
      }

      return {
        varName: unusedVar.name,
        action: 'defined',
        additional: additionalMessageData,
      };
    }

    /**
     * Generate the warning message about the variable being
     * assigned and unused, including the ignore pattern if configured.
     * @param unusedVar eslint-scope variable object.
     * @returns The message data to be used with this unused variable.
     */
    function getAssignedMessageData(
      unusedVar: ScopeVariable,
    ): Record<string, unknown> {
      const def = unusedVar.defs.at(0);
      let additionalMessageData = '';

      if (def) {
        const { variableDescription, pattern } = (() => {
          if (
            def.name.parent.type === AST_NODE_TYPES.ArrayPattern &&
            options.destructuredArrayIgnorePattern
          ) {
            return getVariableDescription('array-destructure');
          } else if (options.varsIgnorePattern) {
            return getVariableDescription('variable');
          }

          return { pattern: undefined, variableDescription: undefined };
        })();

        if (pattern && variableDescription) {
          additionalMessageData = `. Allowed unused ${variableDescription} must match ${pattern}`;
        }
      }

      return {
        varName: unusedVar.name,
        action: 'assigned a value',
        additional: additionalMessageData,
      };
    }

    /**
     * Generate the warning message about a variable being used even though
     * it is marked as being ignored.
     * @param variable eslint-scope variable object
     * @param variableType a simple name for the types of variables that this rule supports
     * @returns The message data to be used with this used ignored variable.
     */
    function getUsedIgnoredMessageData(
      variable: ScopeVariable,
      variableType: VariableType,
    ): Record<string, unknown> {
      const { variableDescription, pattern } =
        getVariableDescription(variableType);

      let additionalMessageData = '';

      if (pattern && variableDescription) {
        additionalMessageData = `. Used ${variableDescription} must not match ${pattern}`;
      }

      return {
        varName: variable.name,
        additional: additionalMessageData,
      };
    }

    function collectUnusedVariables(): ScopeVariable[] {
      /**
       * Checks whether a node is a sibling of the rest property or not.
       * @param node a node to check
       * @returns True if the node is a sibling of the rest property, otherwise false.
       */
      function hasRestSibling(node: TSESTree.Node): boolean {
        return (
          node.type === AST_NODE_TYPES.Property &&
          node.parent.type === AST_NODE_TYPES.ObjectPattern &&
          node.parent.properties[node.parent.properties.length - 1].type ===
            AST_NODE_TYPES.RestElement
        );
      }

      /**
       * Determines if a variable has a sibling rest property
       * @param variable eslint-scope variable object.
       * @returns True if the variable is exported, false if not.
       */
      function hasRestSpreadSibling(variable: ScopeVariable): boolean {
        if (options.ignoreRestSiblings) {
          const hasRestSiblingDefinition = variable.defs.some(def =>
            hasRestSibling(def.name.parent),
          );
          const hasRestSiblingReference = variable.references.some(ref =>
            hasRestSibling(ref.identifier.parent),
          );

          return hasRestSiblingDefinition || hasRestSiblingReference;
        }

        return false;
      }

      /**
       * Checks whether the given variable is after the last used parameter.
       * @param variable The variable to check.
       * @returns `true` if the variable is defined after the last used parameter.
       */
      function isAfterLastUsedArg(variable: ScopeVariable): boolean {
        const def = variable.defs[0];
        const params = context.sourceCode.getDeclaredVariables(def.node);
        const posteriorParams = params.slice(params.indexOf(variable) + 1);

        // If any used parameters occur after this parameter, do not report.
        return !posteriorParams.some(
          v => v.references.length > 0 || v.eslintUsed,
        );
      }

      const analysisResults = collectVariables(context);
      const variables = [
        ...Array.from(analysisResults.unusedVariables, variable => ({
          used: false,
          variable,
        })),
        ...Array.from(analysisResults.usedVariables, variable => ({
          used: true,
          variable,
        })),
      ];
      const unusedVariablesReturn: ScopeVariable[] = [];
      for (const { used, variable } of variables) {
        // explicit global variables don't have definitions.
        if (variable.defs.length === 0) {
          if (!used) {
            unusedVariablesReturn.push(variable);
          }

          continue;
        }
        const def = variable.defs[0];

        if (
          variable.scope.type === TSESLint.Scope.ScopeType.global &&
          options.vars === 'local'
        ) {
          // skip variables in the global scope if configured to
          continue;
        }

        const refUsedInArrayPatterns = variable.references.some(
          ref => ref.identifier.parent.type === AST_NODE_TYPES.ArrayPattern,
        );

        // skip elements of array destructuring patterns
        if (
          (def.name.parent.type === AST_NODE_TYPES.ArrayPattern ||
            refUsedInArrayPatterns) &&
          def.name.type === AST_NODE_TYPES.Identifier &&
          options.destructuredArrayIgnorePattern?.test(def.name.name)
        ) {
          if (options.reportUsedIgnorePattern && used) {
            context.report({
              node: def.name,
              messageId: 'usedIgnoredVar',
              data: getUsedIgnoredMessageData(variable, 'array-destructure'),
            });
          }
          continue;
        }

        if (def.type === TSESLint.Scope.DefinitionType.ClassName) {
          const hasStaticBlock = def.node.body.body.some(
            node => node.type === AST_NODE_TYPES.StaticBlock,
          );

          if (options.ignoreClassWithStaticInitBlock && hasStaticBlock) {
            continue;
          }
        }

        // skip catch variables
        if (def.type === TSESLint.Scope.DefinitionType.CatchClause) {
          if (options.caughtErrors === 'none') {
            continue;
          }
          // skip ignored parameters
          if (
            def.name.type === AST_NODE_TYPES.Identifier &&
            options.caughtErrorsIgnorePattern?.test(def.name.name)
          ) {
            if (options.reportUsedIgnorePattern && used) {
              context.report({
                node: def.name,
                messageId: 'usedIgnoredVar',
                data: getUsedIgnoredMessageData(variable, 'catch-clause'),
              });
            }
            continue;
          }
        } else if (def.type === TSESLint.Scope.DefinitionType.Parameter) {
          // if "args" option is "none", skip any parameter
          if (options.args === 'none') {
            continue;
          }
          // skip ignored parameters
          if (
            def.name.type === AST_NODE_TYPES.Identifier &&
            options.argsIgnorePattern?.test(def.name.name)
          ) {
            if (options.reportUsedIgnorePattern && used) {
              context.report({
                node: def.name,
                messageId: 'usedIgnoredVar',
                data: getUsedIgnoredMessageData(variable, 'parameter'),
              });
            }
            continue;
          }
          // if "args" option is "after-used", skip used variables
          if (
            options.args === 'after-used' &&
            isFunction(def.name.parent) &&
            !isAfterLastUsedArg(variable)
          ) {
            continue;
          }
<<<<<<< HEAD
        } else {
          // skip ignored variables
          if (
            def.name.type === AST_NODE_TYPES.Identifier &&
            options.varsIgnorePattern?.test(def.name.name)
          ) {
            if (options.reportUsedIgnorePattern && used) {
              context.report({
                node: def.name,
                messageId: 'usedIgnoredVar',
                data: getUsedIgnoredMessageData(variable, 'variable'),
              });
            }
            continue;
          }
=======
        }
        // skip ignored variables
        else if (
          def.name.type === AST_NODE_TYPES.Identifier &&
          options.varsIgnorePattern?.test(def.name.name)
        ) {
          continue;
>>>>>>> f6c719f9
        }

        if (hasRestSpreadSibling(variable)) {
          continue;
        }

        // in case another rule has run and used the collectUnusedVariables,
        // we want to ensure our selectors that marked variables as used are respected
        if (variable.eslintUsed) {
          continue;
        }

        if (!used) {
          unusedVariablesReturn.push(variable);
        }
      }

      return unusedVariablesReturn;
    }

    return {
      // declaration file handling
      [ambientDeclarationSelector(AST_NODE_TYPES.Program, true)](
        node: DeclarationSelectorNode,
      ): void {
        if (!isDefinitionFile(context.filename)) {
          return;
        }
        markDeclarationChildAsUsed(node);
      },

      // children of a namespace that is a child of a declared namespace are auto-exported
      [ambientDeclarationSelector(
        'TSModuleDeclaration[declare = true] > TSModuleBlock TSModuleDeclaration > TSModuleBlock',
        false,
      )](node: DeclarationSelectorNode): void {
        markDeclarationChildAsUsed(node);
      },

      // declared namespace handling
      [ambientDeclarationSelector(
        'TSModuleDeclaration[declare = true] > TSModuleBlock',
        false,
      )](node: DeclarationSelectorNode): void {
        const moduleDecl = nullThrows(
          node.parent.parent,
          NullThrowsReasons.MissingParent,
        ) as TSESTree.TSModuleDeclaration;

        // declared ambient modules with an `export =` statement will only export that one thing
        // all other statements are not automatically exported in this case
        if (
          moduleDecl.id.type === AST_NODE_TYPES.Literal &&
          checkModuleDeclForExportEquals(moduleDecl)
        ) {
          return;
        }

        markDeclarationChildAsUsed(node);
      },

      // collect
      'Program:exit'(programNode): void {
        const unusedVars = collectUnusedVariables();

        for (const unusedVar of unusedVars) {
          // Report the first declaration.
          if (unusedVar.defs.length > 0) {
            const writeReferences = unusedVar.references.filter(
              ref =>
                ref.isWrite() &&
                ref.from.variableScope === unusedVar.scope.variableScope,
            );

            const id = writeReferences.length
              ? writeReferences[writeReferences.length - 1].identifier
              : unusedVar.identifiers[0];

            const usedOnlyAsType = unusedVar.references.some(ref =>
              referenceContainsTypeQuery(ref.identifier),
            );

            const messageId = usedOnlyAsType ? 'usedOnlyAsType' : 'unusedVar';

            const { start } = id.loc;
            const idLength = id.name.length;

            const loc = {
              start,
              end: {
                line: start.line,
                column: start.column + idLength,
              },
            };

            context.report({
              loc,
              messageId,
              data: unusedVar.references.some(ref => ref.isWrite())
                ? getAssignedMessageData(unusedVar)
                : getDefinedMessageData(unusedVar),
            });

            // If there are no regular declaration, report the first `/*globals*/` comment directive.
          } else if (
            'eslintExplicitGlobalComments' in unusedVar &&
            unusedVar.eslintExplicitGlobalComments
          ) {
            const directiveComment = unusedVar.eslintExplicitGlobalComments[0];

            context.report({
              node: programNode,
              loc: getNameLocationInGlobalDirectiveComment(
                context.sourceCode,
                directiveComment,
                unusedVar.name,
              ),
              messageId: 'unusedVar',
              data: getDefinedMessageData(unusedVar),
            });
          }
        }
      },
    };

    function checkModuleDeclForExportEquals(
      node: TSESTree.TSModuleDeclaration,
    ): boolean {
      const cached = MODULE_DECL_CACHE.get(node);
      if (cached != null) {
        return cached;
      }

      if (node.body) {
        for (const statement of node.body.body) {
          if (statement.type === AST_NODE_TYPES.TSExportAssignment) {
            MODULE_DECL_CACHE.set(node, true);
            return true;
          }
        }
      }

      MODULE_DECL_CACHE.set(node, false);
      return false;
    }

    type DeclarationSelectorNode =
      | TSESTree.ClassDeclaration
      | TSESTree.FunctionDeclaration
      | TSESTree.TSDeclareFunction
      | TSESTree.TSEnumDeclaration
      | TSESTree.TSInterfaceDeclaration
      | TSESTree.TSModuleDeclaration
      | TSESTree.TSTypeAliasDeclaration
      | TSESTree.VariableDeclaration;
    function ambientDeclarationSelector(
      parent: string,
      childDeclare: boolean,
    ): string {
      return [
        // Types are ambiently exported
        `${parent} > :matches(${[
          AST_NODE_TYPES.TSInterfaceDeclaration,
          AST_NODE_TYPES.TSTypeAliasDeclaration,
        ].join(', ')})`,
        // Value things are ambiently exported if they are "declare"d
        `${parent} > :matches(${[
          AST_NODE_TYPES.ClassDeclaration,
          AST_NODE_TYPES.TSDeclareFunction,
          AST_NODE_TYPES.TSEnumDeclaration,
          AST_NODE_TYPES.TSModuleDeclaration,
          AST_NODE_TYPES.VariableDeclaration,
        ].join(', ')})${childDeclare ? '[declare = true]' : ''}`,
      ].join(', ');
    }
    function markDeclarationChildAsUsed(node: DeclarationSelectorNode): void {
      const identifiers: TSESTree.Identifier[] = [];
      switch (node.type) {
        case AST_NODE_TYPES.TSInterfaceDeclaration:
        case AST_NODE_TYPES.TSTypeAliasDeclaration:
        case AST_NODE_TYPES.ClassDeclaration:
        case AST_NODE_TYPES.FunctionDeclaration:
        case AST_NODE_TYPES.TSDeclareFunction:
        case AST_NODE_TYPES.TSEnumDeclaration:
        case AST_NODE_TYPES.TSModuleDeclaration:
          if (node.id?.type === AST_NODE_TYPES.Identifier) {
            identifiers.push(node.id);
          }
          break;

        case AST_NODE_TYPES.VariableDeclaration:
          for (const declaration of node.declarations) {
            visitPattern(declaration, pattern => {
              identifiers.push(pattern);
            });
          }
          break;
      }

      let scope = context.sourceCode.getScope(node);
      const shouldUseUpperScope = [
        AST_NODE_TYPES.TSModuleDeclaration,
        AST_NODE_TYPES.TSDeclareFunction,
      ].includes(node.type);

      if (scope.variableScope !== scope) {
        scope = scope.variableScope;
      } else if (shouldUseUpperScope && scope.upper) {
        scope = scope.upper;
      }

      for (const id of identifiers) {
        const superVar = scope.set.get(id.name);
        if (superVar) {
          superVar.eslintUsed = true;
        }
      }
    }

    function visitPattern(
      node: TSESTree.Node,
      cb: (node: TSESTree.Identifier) => void,
    ): void {
      const visitor = new PatternVisitor({}, node, cb);
      visitor.visit(node);
    }
  },
});

/*

###### TODO ######

Edge cases that aren't currently handled due to laziness and them being super edgy edge cases


--- function params referenced in typeof type refs in the function declaration ---
--- NOTE - TS gets these cases wrong

function _foo(
  arg: number // arg should be unused
): typeof arg {
  return 1 as any;
}

function _bar(
  arg: number, // arg should be unused
  _arg2: typeof arg,
) {}


--- function names referenced in typeof type refs in the function declaration ---
--- NOTE - TS gets these cases right

function foo( // foo should be unused
): typeof foo {
    return 1 as any;
}

function bar( // bar should be unused
  _arg: typeof bar
) {}


--- if an interface is merged into a namespace  ---
--- NOTE - TS gets these cases wrong

namespace Test {
    interface Foo { // Foo should be unused here
        a: string;
    }
    export namespace Foo {
       export type T = 'b';
    }
}
type T = Test.Foo; // Error: Namespace 'Test' has no exported member 'Foo'.


namespace Test {
    export interface Foo {
        a: string;
    }
    namespace Foo { // Foo should be unused here
       export type T = 'b';
    }
}
type T = Test.Foo.T; // Error: Namespace 'Test' has no exported member 'Foo'.

---

These cases are mishandled because the base rule assumes that each variable has one def, but type-value shadowing
creates a variable with two defs

--- type-only or value-only references to type/value shadowed variables ---
--- NOTE - TS gets these cases wrong

type T = 1;
const T = 2; // this T should be unused

type U = T; // this U should be unused
const U = 3;

const _V = U;


--- partially exported type/value shadowed variables ---
--- NOTE - TS gets these cases wrong

export interface Foo {}
const Foo = 1; // this Foo should be unused

interface Bar {} // this Bar should be unused
export const Bar = 1;

*/<|MERGE_RESOLUTION|>--- conflicted
+++ resolved
@@ -491,31 +491,20 @@
           ) {
             continue;
           }
-<<<<<<< HEAD
-        } else {
-          // skip ignored variables
-          if (
-            def.name.type === AST_NODE_TYPES.Identifier &&
-            options.varsIgnorePattern?.test(def.name.name)
-          ) {
-            if (options.reportUsedIgnorePattern && used) {
-              context.report({
-                node: def.name,
-                messageId: 'usedIgnoredVar',
-                data: getUsedIgnoredMessageData(variable, 'variable'),
-              });
-            }
-            continue;
-          }
-=======
         }
         // skip ignored variables
         else if (
           def.name.type === AST_NODE_TYPES.Identifier &&
           options.varsIgnorePattern?.test(def.name.name)
         ) {
+          if (options.reportUsedIgnorePattern && used) {
+            context.report({
+              node: def.name,
+              messageId: 'usedIgnoredVar',
+              data: getUsedIgnoredMessageData(variable, 'variable'),
+            });
+          }
           continue;
->>>>>>> f6c719f9
         }
 
         if (hasRestSpreadSibling(variable)) {
