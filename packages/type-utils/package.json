{
  "name": "@typescript-eslint/type-utils",
  "version": "5.58.0",
  "description": "Type utilities for working with TypeScript + ESLint together",
  "files": [
    "dist",
    "_ts4.2",
    "package.json",
    "README.md",
    "LICENSE"
  ],
  "type": "commonjs",
  "exports": {
    ".": {
      "types": "./dist/index.d.ts",
      "default": "./dist/index.js"
    },
    "./package.json": "./package.json"
  },
  "engines": {
    "node": "^14.18.0 || ^16.0.0 || >=18.0.0"
  },
  "repository": {
    "type": "git",
    "url": "https://github.com/typescript-eslint/typescript-eslint.git",
    "directory": "packages/type-utils"
  },
  "bugs": {
    "url": "https://github.com/typescript-eslint/typescript-eslint/issues"
  },
  "license": "MIT",
  "keywords": [
    "eslint",
    "typescript",
    "estree"
  ],
  "scripts": {
    "build": "tsc -b tsconfig.build.json",
    "postbuild": "downlevel-dts dist _ts4.2/dist --to=4.2",
    "clean": "tsc -b tsconfig.build.json --clean",
    "postclean": "rimraf dist && rimraf _ts3.4 && rimraf _ts4.2 && rimraf coverage",
    "format": "prettier --write \"./**/*.{ts,mts,cts,tsx,js,mjs,cjs,jsx,json,md,css}\" --ignore-path ../../.prettierignore",
    "lint": "nx lint",
    "test": "jest --coverage",
    "typecheck": "tsc -p tsconfig.json --noEmit"
  },
  "dependencies": {
    "@typescript-eslint/typescript-estree": "5.58.0",
    "@typescript-eslint/utils": "5.58.0",
    "debug": "^4.3.4",
    "ts-api-utils": "^0.0.44"
  },
  "devDependencies": {
<<<<<<< HEAD
    "@typescript-eslint/parser": "5.57.0",
    "ajv": "^8.12.0",
=======
    "@typescript-eslint/parser": "5.58.0",
>>>>>>> a4b633b9
    "typescript": "*"
  },
  "peerDependencies": {
    "eslint": "^7.0.0 || ^8.0.0"
  },
  "peerDependenciesMeta": {
    "typescript": {
      "optional": true
    }
  },
  "funding": {
    "type": "opencollective",
    "url": "https://opencollective.com/typescript-eslint"
  },
  "typesVersions": {
    "<4.7": {
      "*": [
        "_ts4.2/*"
      ]
    }
  }
}<|MERGE_RESOLUTION|>--- conflicted
+++ resolved
@@ -51,12 +51,8 @@
     "ts-api-utils": "^0.0.44"
   },
   "devDependencies": {
-<<<<<<< HEAD
-    "@typescript-eslint/parser": "5.57.0",
+    "@typescript-eslint/parser": "5.58.0",
     "ajv": "^8.12.0",
-=======
-    "@typescript-eslint/parser": "5.58.0",
->>>>>>> a4b633b9
     "typescript": "*"
   },
   "peerDependencies": {
