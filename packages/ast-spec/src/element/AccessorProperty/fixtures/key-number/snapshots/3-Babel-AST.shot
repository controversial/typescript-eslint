// Jest Snapshot v1, https://goo.gl/fbAQLP

exports[`AST Fixtures element AccessorProperty key-number Babel - AST 1`] = `
Program {
  type: "Program",
<<<<<<< HEAD
  body: Array [
    ClassDeclaration {
      type: "ClassDeclaration",
      body: ClassBody {
        type: "ClassBody",
        body: Array [
          ClassAccessorProperty {
            type: "ClassAccessorProperty",
            computed: false,
            key: Literal {
              type: "Literal",
              raw: "1",
              value: 1,

              range: [23, 24],
              loc: {
                start: { column: 11, line: 2 },
                end: { column: 12, line: 2 },
              },
            },
            static: false,
            value: Literal {
              type: "Literal",
              raw: "2",
              value: 2,

              range: [27, 28],
              loc: {
                start: { column: 15, line: 2 },
                end: { column: 16, line: 2 },
              },
            },

            range: [14, 29],
            loc: {
              start: { column: 2, line: 2 },
              end: { column: 17, line: 2 },
            },
          },
        ],

        range: [10, 31],
        loc: {
          start: { column: 10, line: 1 },
          end: { column: 1, line: 3 },
        },
      },
      id: Identifier {
        type: "Identifier",
        name: "Foo",

        range: [6, 9],
        loc: {
          start: { column: 6, line: 1 },
          end: { column: 9, line: 1 },
        },
      },
      superClass: null,

      range: [0, 31],
      loc: {
        start: { column: 0, line: 1 },
        end: { column: 1, line: 3 },
      },
    },
  ],
=======
  body: [],
>>>>>>> cea05c8c
  sourceType: "script",

  range: [0, 32],
  loc: {
    start: { column: 0, line: 1 },
    end: { column: 0, line: 4 },
  },
}
`;<|MERGE_RESOLUTION|>--- conflicted
+++ resolved
@@ -3,13 +3,12 @@
 exports[`AST Fixtures element AccessorProperty key-number Babel - AST 1`] = `
 Program {
   type: "Program",
-<<<<<<< HEAD
-  body: Array [
+  body: [
     ClassDeclaration {
       type: "ClassDeclaration",
       body: ClassBody {
         type: "ClassBody",
-        body: Array [
+        body: [
           ClassAccessorProperty {
             type: "ClassAccessorProperty",
             computed: false,
@@ -70,9 +69,6 @@
       },
     },
   ],
-=======
-  body: [],
->>>>>>> cea05c8c
   sourceType: "script",
 
   range: [0, 32],
