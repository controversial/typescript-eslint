{
  "name": "website",
  "version": "5.59.11",
  "private": true,
  "scripts": {
    "build": "docusaurus build",
    "clear": "docusaurus clear",
    "format": "prettier --write \"./**/*.{md,mdx,ts,js,tsx,jsx}\" --ignore-path ../../.prettierignore",
    "generate-website-dts": "tsx ./tools/generate-website-dts.ts",
    "stylelint": "stylelint \"src/**/*.css\"",
    "stylelint:fix": "stylelint \"src/**/*.css\" --fix",
    "lint": "nx lint",
    "serve": "docusaurus serve",
    "start": "docusaurus start",
    "swizzle": "docusaurus swizzle",
    "test": "playwright test",
    "typecheck": "tsc --noEmit"
  },
  "dependencies": {
    "@babel/runtime": "^7.18.3",
    "@docusaurus/core": "~2.4.0",
    "@docusaurus/plugin-pwa": "~2.4.0",
    "@docusaurus/preset-classic": "~2.4.0",
    "@docusaurus/remark-plugin-npm2yarn": "~2.4.0",
    "@docusaurus/theme-common": "~2.4.0",
    "@mdx-js/react": "1.6.22",
    "@typescript-eslint/parser": "5.59.11",
    "@typescript-eslint/website-eslint": "5.59.11",
    "clsx": "^1.1.1",
    "eslint": "*",
    "json-schema": "^0.4.0",
    "json5": "^2.2.1",
    "konamimojisplosion": "^0.5.1",
    "lz-string": "^1.5.0",
    "prettier": "*",
    "prism-react-renderer": "^1.3.3",
    "react": "^18.1.0",
    "react-dom": "^18.1.0",
    "react-split-pane": "^0.1.92",
    "remark-docusaurus-tabs": "^0.2.0",
    "ts-node": "*",
    "typescript": "*"
  },
  "resolutions": {
    "react": "^18.0.0"
  },
  "devDependencies": {
    "@axe-core/playwright": "^4.6.1",
    "@docusaurus/module-type-aliases": "~2.4.0",
    "@playwright/test": "^1.32.3",
    "@types/react": "^18.0.9",
    "@types/react-helmet": "^6.1.6",
    "@types/react-router-dom": "^5.3.3",
<<<<<<< HEAD
    "@typescript-eslint/eslint-plugin": "5.59.5",
    "@typescript-eslint/rule-schema-to-typescript-types": "5.59.5",
    "@typescript-eslint/types": "5.59.5",
=======
    "@typescript-eslint/eslint-plugin": "5.59.11",
>>>>>>> def09f88
    "copy-webpack-plugin": "^11.0.0",
    "cross-fetch": "*",
    "globby": "^11.1.0",
    "make-dir": "*",
    "monaco-editor": "^0.38.0",
    "raw-loader": "^4.0.2",
    "rimraf": "*",
    "stylelint": "^15.6.0",
    "stylelint-config-recommended": "^11.0.0",
    "stylelint-config-standard": "^31.0.0",
    "stylelint-order": "^6.0.3",
    "webpack": "^5.81.0"
  },
  "browserslist": {
    "production": [
      ">0.5%",
      "not dead",
      "not op_mini all"
    ],
    "development": [
      "last 1 chrome version",
      "last 1 firefox version",
      "last 1 safari version"
    ]
  }
}<|MERGE_RESOLUTION|>--- conflicted
+++ resolved
@@ -51,13 +51,9 @@
     "@types/react": "^18.0.9",
     "@types/react-helmet": "^6.1.6",
     "@types/react-router-dom": "^5.3.3",
-<<<<<<< HEAD
-    "@typescript-eslint/eslint-plugin": "5.59.5",
-    "@typescript-eslint/rule-schema-to-typescript-types": "5.59.5",
-    "@typescript-eslint/types": "5.59.5",
-=======
     "@typescript-eslint/eslint-plugin": "5.59.11",
->>>>>>> def09f88
+    "@typescript-eslint/rule-schema-to-typescript-types": "5.59.11",
+    "@typescript-eslint/types": "5.59.11",
     "copy-webpack-plugin": "^11.0.0",
     "cross-fetch": "*",
     "globby": "^11.1.0",
