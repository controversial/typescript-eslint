import pluginRules from '@typescript-eslint/eslint-plugin/use-at-your-own-risk/rules';
import * as tseslintParser from '@typescript-eslint/parser';
import * as fs from 'fs';
import type { JSONSchema7 } from 'json-schema';
import type { JSONSchema } from 'json-schema-to-typescript';
import { compile } from 'json-schema-to-typescript';
import * as lz from 'lzstring.ts';
import type * as mdast from 'mdast';
import { EOL } from 'os';
import * as path from 'path';
import { format } from 'prettier';
import type { Plugin } from 'unified';
import type * as unist from 'unist';

/**
 * Rules whose options schema generate annoyingly complex schemas.
 *
 * @remarks These need to be typed in manually in their .md docs file.
 * @todo Get these schemas printing nicely in their .md docs files!
 */
const COMPLICATED_RULE_OPTIONS = new Set([
  'member-ordering',
  'naming-convention',
]);

const sourceUrlPrefix =
  'https://github.com/typescript-eslint/typescript-eslint/blob/main/packages/eslint-plugin/';

const eslintPluginDirectory = path.resolve(
  path.join(__dirname, '../../eslint-plugin'),
);

function nodeIsParent(node: unist.Node<unist.Data>): node is unist.Parent {
  return 'children' in node;
}

export const generatedRuleDocs: Plugin = () => {
  return async (root, file) => {
    if (!nodeIsParent(root) || file.stem == null) {
      return;
    }

    const rule = pluginRules[file.stem];
    const meta = rule?.meta;
    if (!meta?.docs) {
      return;
    }

    // Workaround for root being un-narrowed inside closures
    const children = root.children;

    // 1. Remove the " 🛑 This file is source code, not the primary documentation location! 🛑"
    children.splice(
      children.findIndex(v => v.type === 'blockquote'),
      1,
    );

    // 2. Add a description of the rule at the top of the file
    children.unshift(
      {
        children: [
          {
            children: meta.docs.description
              .split(/`(.+?)`/)
              .map((value, index, array) => ({
                type: index % 2 === 0 ? 'text' : 'inlineCode',
                value: index === array.length - 1 ? `${value}.` : value,
              })),
            type: 'paragraph',
          },
        ],
        type: 'blockquote',
      } as mdast.Blockquote,
      {
        type: 'jsx',
        value: `<rule-attributes name="${file.stem}" />`,
      } as unist.Node,
    );

    // 3. Add a notice about formatting rules being 🤢
    if (meta.type === 'layout') {
      const warningNode = {
        value: `
<admonition type="warning">
  We strongly recommend you do not use this rule or any other formatting linter rules.
  Use a separate dedicated formatter instead.
  See <a href="/linting/troubleshooting/formatting">What About Formatting?</a> for more information.
</admonition>
`,
        type: 'jsx',
      };
      children.unshift(warningNode);
    }

    // 4. Make sure the appropriate headers exist to place content under
    // eslint-disable-next-line prefer-const
    let [howToUseH2Index, optionsH2Index] = ((): [number, number] => {
      // The first two may be autogenerated. Inserting one heading requires
      // shifting all following ones
      const headingNames = [
        'How to Use',
        'Options',
        'When Not To Use It',
        'Related To',
      ];
      const headingIndices = headingNames.map(text =>
        children.findIndex(
          (node: unist.Node): node is mdast.Heading =>
            nodeIsHeading(node) &&
            node.depth === 2 &&
            node.children.length === 1 &&
            node.children[0].type === 'text' &&
            node.children[0].value === text,
        ),
      );

      function insertIfMissing(name: string): void {
        const num = headingNames.indexOf(name);
        if (headingIndices[num] === -1) {
          const insertIndex =
            headingIndices.find(v => v !== -1) ?? children.length;
          children.splice(insertIndex, 0, {
            children: [
              {
                type: 'text',
                value: name,
              },
            ],
            depth: 2,
            type: 'heading',
          } as mdast.Heading);
          headingIndices[num] = insertIndex;
          for (let i = num + 1; i < headingIndices.length; i++) {
            if (headingIndices[i] !== -1) {
              headingIndices[i] += 1;
            }
          }
        }
      }

      if (meta.docs.extendsBaseRule) {
        insertIfMissing('How to Use');
      }
      insertIfMissing('Options');
      return [headingIndices[0], headingIndices[1]];
    })();

<<<<<<< HEAD
    // 5. Add a description of how to use / options for the rule

=======
>>>>>>> cea05c8c
    if (meta.docs.extendsBaseRule) {
      const extendsBaseRuleName =
        typeof meta.docs.extendsBaseRule === 'string'
          ? meta.docs.extendsBaseRule
          : file.stem;

      children.splice(optionsH2Index + 1, 0, {
        children: [
          {
            value: 'See ',
            type: 'text',
          },
          {
            children: [
              {
                type: 'inlineCode',
                value: `eslint/${extendsBaseRuleName}`,
              },
              {
                type: 'text',
                value: ' options',
              },
            ],
            type: 'link',
            url: `https://eslint.org/docs/rules/${extendsBaseRuleName}#options`,
          },
          {
            type: 'text',
            value: '.',
          },
        ],
        type: 'paragraph',
      } as mdast.Paragraph);

      /**
       * @param withComment Whether to include a full comment note.
       * @remarks `withComment` can't be used inside a JSON object which is needed for eslintrc in the playground
       */
      const getEslintrcString = (withComment: boolean): string => {
        return `{
  "rules": {${
    withComment
      ? '\n    // Note: you must disable the base rule as it can report incorrect errors'
      : ''
  }
    "${extendsBaseRuleName}": "off",
    "@typescript-eslint/${file.stem}": "error"
  }
}`;
      };

      children.splice(
        howToUseH2Index + 1,
        0,
        {
          lang: 'js',
          type: 'code',
          meta: 'title=".eslintrc.cjs"',
          value: `module.exports = ${getEslintrcString(true)};`,
        } as mdast.Code,
        {
          value: `<try-in-playground eslintrcHash="${convertToPlaygroundHash(
            getEslintrcString(false),
          )}" />`,
          type: 'jsx',
        } as unist.Node,
      );
    } else {
      // For non-extended rules, the code snippet is placed before the first h2
      // (i.e. at the end of the initial explanation)
      const firstH2Index = children.findIndex(
        child => nodeIsHeading(child) && child.depth === 2,
      );

      const getEslintrcString = `{
  "rules": {
    "@typescript-eslint/${file.stem}": "error"
  }
}`;
      children.splice(
        firstH2Index,
        0,
        {
          lang: 'js',
          type: 'code',
          meta: 'title=".eslintrc.cjs"',
          value: `module.exports = ${getEslintrcString};`,
        } as mdast.Code,
        {
          value: `<try-in-playground eslintrcHash="${convertToPlaygroundHash(
            getEslintrcString,
          )}" />`,
          type: 'jsx',
        } as unist.Node,
      );

      optionsH2Index += 2;

      if (meta.schema.length === 0) {
        children.splice(optionsH2Index + 1, 0, {
          children: [
            {
              type: 'text',
              value: 'This rule is not configurable.',
            },
          ],
          type: 'paragraph',
        } as mdast.Paragraph);
      } else if (!COMPLICATED_RULE_OPTIONS.has(file.stem)) {
        const optionsSchema: JSONSchema =
          meta.schema instanceof Array
            ? meta.schema[0]
            : meta.schema.type === 'array'
            ? {
                ...(meta.schema.definitions
                  ? { definitions: meta.schema.definitions }
                  : {}),
                ...(meta.schema.$defs
                  ? { $defs: (meta.schema as JSONSchema7).$defs }
                  : {}),
                ...(meta.schema.prefixItems as [JSONSchema])[0],
              }
            : meta.schema;

        children.splice(
          optionsH2Index + 1,
          0,
          {
            children: [
              {
                type: 'text',
                value: `This rule accepts an options ${
                  'enum' in optionsSchema
                    ? 'string of the following possible values'
                    : 'object with the following properties'
                }:`,
              } as mdast.Text,
            ],
            type: 'paragraph',
          } as mdast.Paragraph,
          {
            lang: 'ts',
            type: 'code',
            value: [
              (
                await compile(
                  {
                    title: `Options`,
                    ...optionsSchema,
                  },
                  file.stem,
                  {
                    additionalProperties: false,
                    bannerComment: '',
                    declareExternallyReferenced: true,
                  },
                )
              ).replace(/^export /gm, ''),
              format(
                `const defaultOptions: Options = ${JSON.stringify(
                  rule.defaultOptions,
                )};`,
                {
                  parser: tseslintParser.parse,
                },
              ),
            ]
              .join(EOL)
              .trim(),
          } as mdast.Code,
        );
      }
    }

    // 5. Add a link to view the rule's source and test code
    children.push(
      {
        children: [
          {
            type: 'text',
            value: 'Resources',
          },
        ],
        depth: 2,
        type: 'heading',
      } as mdast.Heading,
      {
        children: [
          {
            children: [
              {
                children: [
                  {
                    type: 'link',
                    url: `${sourceUrlPrefix}src/rules/${file.stem}.ts`,
                    children: [
                      {
                        type: 'text',
                        value: 'Rule source',
                      },
                    ],
                  },
                ],
                type: 'paragraph',
              },
            ],
            type: 'listItem',
          },
          {
            children: [
              {
                children: [
                  {
                    type: 'link',
                    url: getUrlForRuleTest(file.stem),
                    children: [
                      {
                        type: 'text',
                        value: 'Test source',
                      },
                    ],
                  },
                ],
                type: 'paragraph',
              },
            ],
            type: 'listItem',
          },
        ],
        type: 'list',
      } as mdast.List,
    );

    // 6. Also add a notice about coming from ESLint core for extension rules
    if (meta.docs.extendsBaseRule) {
      children.push({
        children: [
          {
            type: 'jsx',
            value: '<sup>',
          },
          {
            type: 'text',
            value: 'Taken with ❤️ ',
          },
          {
            type: 'link',
            title: null,
            url: `https://github.com/eslint/eslint/blob/main/docs/src/rules/${
              meta.docs.extendsBaseRule === true
                ? file.stem
                : meta.docs.extendsBaseRule
            }.md`,
            children: [
              {
                type: 'text',
                value: 'from ESLint core',
              },
            ],
          },
          {
            type: 'jsx',
            value: '</sup>',
          },
        ],
        type: 'paragraph',
      } as mdast.Paragraph);
    }
  };
};

function convertToPlaygroundHash(eslintrc: string): string {
  return lz.LZString.compressToEncodedURIComponent(eslintrc);
}

function nodeIsHeading(node: unist.Node): node is mdast.Heading {
  return node.type === 'heading';
}

function getUrlForRuleTest(ruleName: string): string {
  for (const localPath of [
    `tests/rules/${ruleName}.test.ts`,
    `tests/rules/${ruleName}/`,
  ]) {
    if (fs.existsSync(`${eslintPluginDirectory}/${localPath}`)) {
      return `${sourceUrlPrefix}${localPath}`;
    }
  }

  throw new Error(`Could not find test file for ${ruleName}.`);
}<|MERGE_RESOLUTION|>--- conflicted
+++ resolved
@@ -145,11 +145,6 @@
       return [headingIndices[0], headingIndices[1]];
     })();
 
-<<<<<<< HEAD
-    // 5. Add a description of how to use / options for the rule
-
-=======
->>>>>>> cea05c8c
     if (meta.docs.extendsBaseRule) {
       const extendsBaseRuleName =
         typeof meta.docs.extendsBaseRule === 'string'
