{
  "extends": "../../tsconfig.base.json",
  "compilerOptions": {
    "module": "NodeNext",
    "moduleResolution": "NodeNext",
    "allowJs": true,
    "esModuleInterop": true,
    "jsx": "react",
    "lib": ["DOM", "ESNext"],
    "noEmit": true,
    "noImplicitAny": false,
    "resolveJsonModule": true,
    "baseUrl": ".",
    "paths": {
      "@site/*": ["./*"]
    },
    "types": ["@docusaurus/module-type-aliases", "@docusaurus/theme-classic"]
  },
<<<<<<< HEAD
  "include": ["src", "tests", "tools", "plugins", "typings", "./*.ts"]
=======
  "include": ["src", "tests", "plugins", "typings", "sidebars/*.js", "./*.ts"]
>>>>>>> 3e18a319
}<|MERGE_RESOLUTION|>--- conflicted
+++ resolved
@@ -16,9 +16,13 @@
     },
     "types": ["@docusaurus/module-type-aliases", "@docusaurus/theme-classic"]
   },
-<<<<<<< HEAD
-  "include": ["src", "tests", "tools", "plugins", "typings", "./*.ts"]
-=======
-  "include": ["src", "tests", "plugins", "typings", "sidebars/*.js", "./*.ts"]
->>>>>>> 3e18a319
+  "include": [
+    "src",
+    "tests",
+    "tools",
+    "plugins",
+    "typings",
+    "sidebars/*.js",
+    "./*.ts"
+  ]
 }